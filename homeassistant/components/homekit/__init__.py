--- conflicted
+++ resolved
@@ -11,13 +11,9 @@
 from homeassistant.components.binary_sensor import (
     DEVICE_CLASS_BATTERY_CHARGING,
     DEVICE_CLASS_MOTION,
-<<<<<<< HEAD
-)
-=======
     DOMAIN as BINARY_SENSOR_DOMAIN,
 )
 from homeassistant.components.camera import DOMAIN as CAMERA_DOMAIN
->>>>>>> 7b1758b1
 from homeassistant.components.http import HomeAssistantView
 from homeassistant.components.sensor import DOMAIN as SENSOR_DOMAIN
 from homeassistant.config_entries import SOURCE_IMPORT, ConfigEntry
@@ -506,15 +502,9 @@
 
         device_lookup = ent_reg.async_get_device_class_lookup(
             {
-<<<<<<< HEAD
-                ("binary_sensor", DEVICE_CLASS_BATTERY_CHARGING),
-                ("binary_sensor", DEVICE_CLASS_MOTION),
-                ("sensor", DEVICE_CLASS_BATTERY),
-=======
                 (BINARY_SENSOR_DOMAIN, DEVICE_CLASS_BATTERY_CHARGING),
                 (BINARY_SENSOR_DOMAIN, DEVICE_CLASS_MOTION),
                 (SENSOR_DOMAIN, DEVICE_CLASS_BATTERY),
->>>>>>> 7b1758b1
             }
         )
 
@@ -649,19 +639,11 @@
                     CONF_LINKED_BATTERY_SENSOR, battery_sensor_entity_id
                 )
 
-<<<<<<< HEAD
-        if state.entity_id.startswith("camera."):
-            motion_binary_sensor_entity_id = device_lookup[ent_reg_ent.device_id].get(
-                ("binary_sensor", DEVICE_CLASS_MOTION)
-            )
-            if battery_charging_binary_sensor_entity_id:
-=======
         if state.entity_id.startswith(f"{CAMERA_DOMAIN}."):
             motion_binary_sensor_entity_id = device_lookup[ent_reg_ent.device_id].get(
                 (BINARY_SENSOR_DOMAIN, DEVICE_CLASS_MOTION)
             )
             if motion_binary_sensor_entity_id:
->>>>>>> 7b1758b1
                 self._config.setdefault(state.entity_id, {}).setdefault(
                     CONF_LINKED_MOTION_SENSOR, motion_binary_sensor_entity_id,
                 )
